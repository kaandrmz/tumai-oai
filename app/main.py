from fastapi import FastAPI, HTTPException, Depends, Body
from contextlib import asynccontextmanager
from app.models import Task, ChatMessage, ReplyResponse, ReplyRequest, SessionInfo
from app.services.session_manager import SessionManager, TASKS
from app.services.log_vis import LogVisService
from app.routes.dependencies.security import validate_teacher_reply
from app.agents.teacher_agent import TeacherAgent
from app.config import DEFAULT_MODEL
from app.agents.prompts.prompt_factory import get_prompt

app = FastAPI()
session_manager = SessionManager()
log_vis_service = LogVisService()


@asynccontextmanager
async def lifespan(app: FastAPI):
    """Manage LogVisService connection during app lifespan."""
    print("Application startup: Connecting LogVisService...")
    await log_vis_service.connect()
<<<<<<< HEAD
    # Start background task to keep DB optimized
    logger.info("Starting database optimization background task")

    # Initialize the teacher agent at startup
    logger.info("Initializing teacher agent")
    yield
    print("Application shutdown: Disconnecting LogVisService...")
    await log_vis_service.disconnect()
    logger.info("Application shutdown: (LogVisService cleanup if needed)")

    # Clean up expired sessions
    logger.info("Cleaning up expired sessions")
    session_manager.clear_expired_sessions(days_old=30)
=======
    # TODO: Consider adding a disconnect method to LogVisService and call it here on shutdown
    yield
    # Code here runs on shutdown
    print("Application shutdown: (LogVisService cleanup if needed)")
>>>>>>> 28e30569


# Pass the lifespan manager to the FastAPI app
app = FastAPI(lifespan=lifespan)


async def get_start_session(task: Task) -> ReplyResponse:
    """
    Initiates the session. Caches data.
    Returns a history with the first message: task decription.
    """
    session = session_manager.init_session(task)
    session_id = session["session_id"]

    await log_vis_service.publish_log(
        session_id,
        {"event": "session_init", "task_id": task.id, "task_title": task.title},
    )

    teacher_agent = TeacherAgent()
    await log_vis_service.publish_log(
        session_id, {"event": "agent_start", "agent": "TeacherAgent", "method": "start_session"}
    )

    scenario, diagnosis, first_response = teacher_agent.start_session(task)
    await log_vis_service.publish_log(
        session_id,
        {
            "event": "agent_end",
            "agent": "TeacherAgent",
            "method": "start_session",
            "output_type": "scenario_diagnosis_response",
            "diagnosis_preview": diagnosis[:100] + "..." if diagnosis else "N/A"
        },
    )

    history = [
        ChatMessage(role="teacher", content=first_response),
    ]

    # save the scenario and diagnosis to the session
    session["scenario"] = scenario
    session["diagnosis"] = diagnosis
    session["history"] = history
    session_manager.dump_session(session)
    await log_vis_service.publish_log(
        session_id, {"event": "session_saved", "history_length": len(history)}
    )

    return ReplyResponse(
        session_id=session["session_id"],
        history=history,
        is_end=False,
    )


def get_task_by_id(task_id: int) -> Task | None:
    """
    Queries a task by a given id.
    """
    for task in TASKS:
        if task.id == task_id:
            return task
    return None


async def _eval_reply(reply_request: ReplyRequest) -> ReplyResponse:
    """
    Evaluates the response of the student, appends a new message.
    """
    session_id = reply_request.session_id
    await log_vis_service.publish_log(
        session_id,
        {"event": "eval_reply_start", "history_length": len(reply_request.history)},
    )
    
    # Log the incoming student message
    student_message = reply_request.history[-1]
    if student_message.role == 'user': # Assuming student role is 'user'
        await log_vis_service.publish_log(
            session_id,
            {"event": "chat_message", "role": student_message.role, "content": student_message.content}
        )

    session = session_manager.load_session(reply_request.session_id)
    if not session:
        raise HTTPException(status_code=404, detail="Session not found.")

    # Initialize the teacher agent
    teacher_agent = TeacherAgent()

    # Get the latest student message
    student_message = reply_request.history[-1]

    # Get scenario and diagnosis from the session
    scenario = session.get("scenario", "")
    diagnosis = session.get("diagnosis", "")

<<<<<<< HEAD
    await log_vis_service.publish_log(
        session_id, {"event": "agent_start", "agent": "TeacherAgent", "method": "eval_reply"}
    )
    # Evaluate the student's reply and generate teacher's response concurrently
    eval_task = asyncio.create_task(
        asyncio.to_thread(
            teacher_agent.eval_reply,
            reply=student_message.content,
            scenario=scenario,
            diagnosis=diagnosis,
            conversation_history=reply_request.history[:-1],  # Exclude the current message
        )
=======
    # Evaluate the student's reply
    score, is_end, feedback = teacher_agent.eval_reply(
        reply=student_message.content,
        scenario=scenario,
        diagnosis=diagnosis,
        conversation_history=reply_request.history[:-1],  # Exclude the current message
>>>>>>> 28e30569
    )
    await log_vis_service.publish_log(
        session_id,
        {
            "event": "agent_end",
            "agent": "TeacherAgent",
            "method": "eval_reply",
            "score": score,
            "is_end": is_end,
            "feedback_preview": feedback[:100] + "..." if feedback else "N/A"
        },
    )

<<<<<<< HEAD
    await log_vis_service.publish_log(
        session_id, {"event": "teacher_response_generation_start"}
    )
=======
    # Generate teacher's response based on evaluation
>>>>>>> 28e30569
    prompt_response = get_prompt(
        "teacher/gen_response",
        {
            "scenario": scenario,
            "conversation_history": "\n".join(
                [f"{msg.role}: {msg.content}" for msg in reply_request.history]
            ),
        },
    )
<<<<<<< HEAD
    await log_vis_service.publish_log(
        session_id, {"event": "prompt_generated", "prompt_type": "teacher/gen_response"}
    )
    await log_vis_service.publish_log(
        session_id, {"event": "openai_call_start", "model": DEFAULT_MODEL}
    )
    # Generate teacher's response in parallel with evaluation
    response_task = asyncio.create_task(
        asyncio.to_thread(
            lambda: teacher_agent._get_cached_completion(
                model=DEFAULT_MODEL,
                messages=[{"role": "user", "content": prompt_response}],
                temperature=0.7,
            )
        )
=======

    gen_response_response = teacher_agent.openai_client.chat.completions.create(
        model=DEFAULT_MODEL,
        messages=[{"role": "user", "content": prompt_response}],
        temperature=0.7,
>>>>>>> 28e30569
    )

    teacher_response = gen_response_response.choices[0].message.content
    await log_vis_service.publish_log(
        session_id, {"event": "openai_call_end", "response_length": len(teacher_response or "")}
    )

    if is_end:
        teacher_response += f"\n\n**Session Summary**\nYour final score: {score:.2f}/1.0\n\n**Feedback**:\n{feedback}"
        await log_vis_service.publish_log(
            session_id, {"event": "feedback_added_to_response"}
        )

    # Log the outgoing teacher message BEFORE appending to history sent back
    if teacher_response:
        await log_vis_service.publish_log(
            session_id,
            {"event": "chat_message", "role": "teacher", "content": teacher_response}
        )
        
    reply_request.history.append(
        ChatMessage(role="teacher", content=teacher_response)
    )

    session_manager.dump_session(session)
    await log_vis_service.publish_log(
        session_id,
        {"event": "session_saved", "history_length": len(reply_request.history)},
    )

    # TODO@zeynepyorulmaz: implement scoring and end conditions
    score, is_end = 0.8, False
    await log_vis_service.publish_log(
        session_id, {"event": "scoring_end", "score": score, "is_end": is_end}
    )

    # If the session ended, update its status
    if is_end:
        session_manager.update_session_status(session_id, "finished")
        await log_vis_service.publish_log(
            session_id, {"event": "session_status_updated", "status": "finished"}
        )

    return ReplyResponse(
        session_id=reply_request.session_id,
        history=reply_request.history,
        score=score,
        is_end=is_end,
    )


@app.get("/tasks", response_model=list[Task])
def get_tasks():
    return TASKS


@app.get("/sessions", response_model=list[SessionInfo])
def get_sessions():
    """
    Returns a list of currently active session IDs and their status.
    """
    sessions = session_manager.list_sessions()
    return sessions


@app.post("/start_session", response_model=ReplyResponse)
async def start_session(task_id: int) -> ReplyResponse:
    task = get_task_by_id(task_id)
    if not task:
        raise HTTPException(status_code=404, detail="Task not found.")
    return await get_start_session(task)


@app.post("/eval_reply", response_model=ReplyResponse)
async def eval_reply(
    request: ReplyRequest = Depends(validate_teacher_reply),
) -> ReplyResponse:
    return await _eval_reply(request)


@app.delete("/delete_session/{session_id}")
async def delete_session(session_id: int):
    """
    Deletes the session with the given ID.
<<<<<<< HEAD
    Uses background task for non-blocking operation.
    """

    # Run in background task to avoid blocking
    def delete_session_task(sid: int):
        is_ok, msg = session_manager.delete_session(sid)
        logger.info(f"Delete session {sid} result: {is_ok}, {msg}")

    background_tasks.add_task(delete_session_task, session_id)
    return {"message": f"Session {session_id} deletion scheduled"}


@app.post("/optimize_db")
async def optimize_db(background_tasks: BackgroundTasks):
    """
    Optimize the database for better performance.
    Runs in background to avoid blocking API.
    """
    background_tasks.add_task(session_manager.optimize_database)
    return {"message": "Database optimization scheduled"}


@app.post("/clear_expired_sessions")
async def clear_expired_sessions(background_tasks: BackgroundTasks, days_old: int = 30):
    """
    Clear expired sessions older than the specified number of days.
    Runs in background to avoid blocking API.
=======
>>>>>>> 28e30569
    """
    sm = SessionManager()
    is_ok, msg = sm.delete_session(session_id)
    return {"success": is_ok, "message": msg}<|MERGE_RESOLUTION|>--- conflicted
+++ resolved
@@ -18,26 +18,11 @@
     """Manage LogVisService connection during app lifespan."""
     print("Application startup: Connecting LogVisService...")
     await log_vis_service.connect()
-<<<<<<< HEAD
-    # Start background task to keep DB optimized
-    logger.info("Starting database optimization background task")
 
     # Initialize the teacher agent at startup
-    logger.info("Initializing teacher agent")
     yield
     print("Application shutdown: Disconnecting LogVisService...")
     await log_vis_service.disconnect()
-    logger.info("Application shutdown: (LogVisService cleanup if needed)")
-
-    # Clean up expired sessions
-    logger.info("Cleaning up expired sessions")
-    session_manager.clear_expired_sessions(days_old=30)
-=======
-    # TODO: Consider adding a disconnect method to LogVisService and call it here on shutdown
-    yield
-    # Code here runs on shutdown
-    print("Application shutdown: (LogVisService cleanup if needed)")
->>>>>>> 28e30569
 
 
 # Pass the lifespan manager to the FastAPI app
@@ -136,27 +121,12 @@
     scenario = session.get("scenario", "")
     diagnosis = session.get("diagnosis", "")
 
-<<<<<<< HEAD
-    await log_vis_service.publish_log(
-        session_id, {"event": "agent_start", "agent": "TeacherAgent", "method": "eval_reply"}
-    )
-    # Evaluate the student's reply and generate teacher's response concurrently
-    eval_task = asyncio.create_task(
-        asyncio.to_thread(
-            teacher_agent.eval_reply,
-            reply=student_message.content,
-            scenario=scenario,
-            diagnosis=diagnosis,
-            conversation_history=reply_request.history[:-1],  # Exclude the current message
-        )
-=======
     # Evaluate the student's reply
     score, is_end, feedback = teacher_agent.eval_reply(
         reply=student_message.content,
         scenario=scenario,
         diagnosis=diagnosis,
         conversation_history=reply_request.history[:-1],  # Exclude the current message
->>>>>>> 28e30569
     )
     await log_vis_service.publish_log(
         session_id,
@@ -170,13 +140,7 @@
         },
     )
 
-<<<<<<< HEAD
-    await log_vis_service.publish_log(
-        session_id, {"event": "teacher_response_generation_start"}
-    )
-=======
     # Generate teacher's response based on evaluation
->>>>>>> 28e30569
     prompt_response = get_prompt(
         "teacher/gen_response",
         {
@@ -186,29 +150,11 @@
             ),
         },
     )
-<<<<<<< HEAD
-    await log_vis_service.publish_log(
-        session_id, {"event": "prompt_generated", "prompt_type": "teacher/gen_response"}
-    )
-    await log_vis_service.publish_log(
-        session_id, {"event": "openai_call_start", "model": DEFAULT_MODEL}
-    )
-    # Generate teacher's response in parallel with evaluation
-    response_task = asyncio.create_task(
-        asyncio.to_thread(
-            lambda: teacher_agent._get_cached_completion(
-                model=DEFAULT_MODEL,
-                messages=[{"role": "user", "content": prompt_response}],
-                temperature=0.7,
-            )
-        )
-=======
 
     gen_response_response = teacher_agent.openai_client.chat.completions.create(
         model=DEFAULT_MODEL,
         messages=[{"role": "user", "content": prompt_response}],
         temperature=0.7,
->>>>>>> 28e30569
     )
 
     teacher_response = gen_response_response.choices[0].message.content
@@ -293,36 +239,6 @@
 async def delete_session(session_id: int):
     """
     Deletes the session with the given ID.
-<<<<<<< HEAD
-    Uses background task for non-blocking operation.
-    """
-
-    # Run in background task to avoid blocking
-    def delete_session_task(sid: int):
-        is_ok, msg = session_manager.delete_session(sid)
-        logger.info(f"Delete session {sid} result: {is_ok}, {msg}")
-
-    background_tasks.add_task(delete_session_task, session_id)
-    return {"message": f"Session {session_id} deletion scheduled"}
-
-
-@app.post("/optimize_db")
-async def optimize_db(background_tasks: BackgroundTasks):
-    """
-    Optimize the database for better performance.
-    Runs in background to avoid blocking API.
-    """
-    background_tasks.add_task(session_manager.optimize_database)
-    return {"message": "Database optimization scheduled"}
-
-
-@app.post("/clear_expired_sessions")
-async def clear_expired_sessions(background_tasks: BackgroundTasks, days_old: int = 30):
-    """
-    Clear expired sessions older than the specified number of days.
-    Runs in background to avoid blocking API.
-=======
->>>>>>> 28e30569
     """
     sm = SessionManager()
     is_ok, msg = sm.delete_session(session_id)
